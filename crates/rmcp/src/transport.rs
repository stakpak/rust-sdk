--- conflicted
+++ resolved
@@ -7,11 +7,7 @@
 //! | transport         | client                                                    | server                                                |
 //! |:-:                |:-:                                                        |:-:                                                    |
 //! | std IO            | [`child_process::TokioChildProcess`]                      | [`io::stdio`]                                         |
-<<<<<<< HEAD
-//! | streamable http   | [`streamable_http_client::StreamableHttpClientTransport`] | [`streamable_http_server::StreamableHttpService`]   |
-=======
 //! | streamable http   | [`streamable_http_client::StreamableHttpClientTransport`] | [`streamable_http_server::StreamableHttpService`]     |
->>>>>>> ff71a526
 //! | sse               | [`sse_client::SseClientTransport`]                        | [`sse_server::SseServer`]                             |
 //!
 //！## Helper Transport Types
