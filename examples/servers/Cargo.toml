

[package]
name = "mcp-server-examples"
version = "0.1.5"
edition = "2024"
publish = false

[dependencies]
rmcp = { path = "../../crates/rmcp", features = [
    "server",
    "transport-sse-server",
    "transport-io",
    "transport-streamable-http-server",
    "auth",
<<<<<<< HEAD
]}
=======
] }
>>>>>>> ff71a526
tokio = { version = "1", features = [
    "macros",
    "rt",
    "rt-multi-thread",
    "io-std",
    "signal",
<<<<<<< HEAD
]}
=======
] }
>>>>>>> ff71a526
serde = { version = "1.0", features = ["derive"] }
serde_json = "1.0"
anyhow = "1.0"
tracing = "0.1"
tracing-subscriber = { version = "0.3", features = [
    "env-filter",
    "std",
    "fmt",
] }
futures = "0.3"
rand = { version = "0.9", features = ["std"] }
axum = { version = "0.8", features = ["macros"] }
schemars = { version = "0.8", optional = true }
reqwest = { version = "0.12", features = ["json"] }
chrono = "0.4"
uuid = { version = "1.6", features = ["v4", "serde"] }
serde_urlencoded = "0.7"
askama = { version = "0.14" }
tower-http = { version = "0.6", features = ["cors"] }
hyper = { version = "1" }
hyper-util = { version = "0", features = ["server"] }
<<<<<<< HEAD

=======
>>>>>>> ff71a526

[dev-dependencies]
tokio-stream = { version = "0.1" }
tokio-util = { version = "0.7", features = ["codec"] }

[[example]]
name = "servers_counter_stdio"
path = "src/counter_stdio.rs"

[[example]]
name = "servers_counter_sse"
path = "src/counter_sse.rs"

[[example]]
name = "servers_counter_sse_directly"
path = "src/counter_sse_directly.rs"

[[example]]
name = "servers_memory_stdio"
path = "src/memory_stdio.rs"

[[example]]
name = "servers_counter_streamhttp"
path = "src/counter_streamhttp.rs"

[[example]]
name = "servers_complex_auth_sse"
path = "src/complex_auth_sse.rs"

[[example]]
name = "servers_simple_auth_sse"
path = "src/simple_auth_sse.rs"

[[example]]
name = "counter_hyper_streamable_http"
path = "src/counter_hyper_streamable_http.rs"<|MERGE_RESOLUTION|>--- conflicted
+++ resolved
@@ -13,22 +13,14 @@
     "transport-io",
     "transport-streamable-http-server",
     "auth",
-<<<<<<< HEAD
-]}
-=======
 ] }
->>>>>>> ff71a526
 tokio = { version = "1", features = [
     "macros",
     "rt",
     "rt-multi-thread",
     "io-std",
     "signal",
-<<<<<<< HEAD
-]}
-=======
 ] }
->>>>>>> ff71a526
 serde = { version = "1.0", features = ["derive"] }
 serde_json = "1.0"
 anyhow = "1.0"
@@ -50,10 +42,6 @@
 tower-http = { version = "0.6", features = ["cors"] }
 hyper = { version = "1" }
 hyper-util = { version = "0", features = ["server"] }
-<<<<<<< HEAD
-
-=======
->>>>>>> ff71a526
 
 [dev-dependencies]
 tokio-stream = { version = "0.1" }
